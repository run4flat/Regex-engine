use strict;
use warnings;
package Scrooge;
use Carp;
use Exporter;
use PDL;

our @ISA = qw(Exporter);

our @EXPORT = qw(re_or re_and re_seq re_sub re_any
<<<<<<< HEAD
		 re_zwa_position re_zwa_sub
=======
		 re_zwa_sub re_zwa_position
>>>>>>> ac1c1cc0
		 re_anchor_begin re_anchor_end 
		 re_named_seq re_named_and re_named_or);

=head1 NAME

Scrooge - a greedy pattern engine for more than just strings

=cut

our $VERSION = 0.01;

=head1 VERSION

This documentation is for version 0.01 of Scrooge.

=head1 SYNOPSIS

 use Scrooge;
 
 # Build the pattern object first. This one
 # matches positive values and assumes it is
 # working with piddles.
 my $positive_pattern = re_sub(sub {
     # Supplied args (for re_sub, specifically) are the
     # object (in this case assumed to be a piddle), the
     # left slice offset, and the right slice offset:
     my ($piddle, $left, $right) = @_;
     
     # A simple check for positivity. Notice that
     # I return the difference of the offsets PLUS 1,
     # because that's the number of elements this pattern
     # consumes.
     return ($right - $left + 1)
         if all $piddle->slice("$left:$right") > 0;
 });
 
 # Find the number of (contiguous) elements that match that pattern:
 my $data = sequence(20);
 my ($matched, $offset) = $re->apply($data);
 print "Matched $matched elements, starting from $offset\n";
 
 # ... after you've built a few patterns ...
 
 # Matches pattern a, b, or c:
 my ($matched, $offset)
     = re_or( $re_a, $re_b, $re_c )->apply($data);
 
 # Matches pattern a, b, and c:
 my ($matched, $offset)
     = re_and ( $re_a, $re_b, $re_c )->apply($data);
 
 # Matches first, then second, then anything, then third
 my ($matched, $offset)
     = re_seq ( $re_first, $re_second, re_any, $re_third )
               ->apply($data);

=head1 GETTING STARTED

If you are new to Scrooge, I recommend reading L<Scrooge::Tutorial>, which
walks you through building Scrooge patterns, both from standard patterns and
from easily written customizable ones.

=head1 DESCRIPTION

Scrooge creates a set of classes that let you construct greedy pattern objects
that you can apply to a container object such as an anonymous array or a piddle.
Because the patterns you might match are limitless, and the sort of container
you might want to use is also limitless, this module provides a means for
easily creating your own patterns, the glue necessary to put them together
in complex ways, and the engine to match those patterns against your data.
It does not offer a concise syntax (as you get with regular expressions),
but it provides the engine to do the work. You could create a module to parse
a concise syntax into the engine's pattern structures using
L<Regexp::Grammars> or a similar parsing module, if you want something like
that.

To get warmed up, let's look at some Perl regular expressions (which perform
greedy matching on strings):

 do_something()      if $string =~ /(ab)|(cd)/;
 do_something_else() if $string =~ /(a?b+)|(c*\d{3,})/;

The first expression does something if the string matches either 'a'
followed by 'b', or if it matches 'c' followed by 'd'. The second expression
does something else if the string matches zero or one 'a' followed by one or
more 'b', or if it matches zero or more 'c' followed by at least three
digits. The second regular expression differs from the first because it
makes use of quantifiers and because it uses a character class (the C<\d>).

The Scrooge equivalents of these take up quite a bit more space to
construct because as already mentioned there is no concise syntax for
creating Scrooge patterns. Also, Scrooge does not match against strings by
default, but against other sorts of containers like anonymous arrays. Here
is how to build a pattern that checks a PDL object for a positive number
followed by a local maximum, or a negative number followed by a local minimum.

 use Scrooge::PDL;
 my $pattern = re_or(
     re_seq( re_range(above => 0), re_local_max ),
     re_seq( re_range(below => 0), re_local_min )
 );

You would then apply that pattern to some data like so:

 do_something() if $pattern->apply($data);

The Scrooge pattern matching library can be conceptually structured into three
tiers. The top-level tier is a set of functions that help you quickly build
patterns such as C<re_seq> and C<re_any>, as well as the Scrooge methods
that enable you to run patters on data and retrieve the results. The mid-level
tier is the set of classes that actually implement that functionality such as
C<Scrooge::Quantified> and C<Scrooge::Seq>, along with how to create your own
classes. The bottom-level tier is the Scrooge base class and its internal
workings as a pattern matching engine. The documentation that follows progresses
from top to bottom.

=head1 PATTERNS

These are the usable short-name pattern constructors provided by C<Scrooge>.
The user-level methods that work across all C<Scrooge> patterns are discussed
below, in the L</METHODS> section.

=head2 re_any

Matches any value. This is a quantified pattern, which
means you can specify the minimum and maximum lengths that the pattern should
match. You can also name the regex.

 # Matches a single element:
 my $anything = re_any;
 
 # Matches 2-5 elements:
 my $some_stuff = re_any([2 => 5]);
 
 # Named capture matching between 15 and 100% of the data:
 my $stored_stuff = re_any('recall_me', [15 => '100%']);

=cut

sub re_any {
	croak("Scrooge::re_any takes one or two optional arguments: re_any([[name], quantifiers])")
		if @_ > 2;
	
	# Get the arguments:
	my $name = shift if @_ == 2;
	my $quantifiers = shift if @_ == 1;
	$quantifiers = [1,1] unless defined $quantifiers;
	
	# Create the subroutine pattern:
	return Scrooge::Quantified->new(quantifiers => $quantifiers
		, defined $name ? (name => $name) : ());
}


=head2 re_sub

Evaluates the supplied subroutine on the current subset of data, optionally
taking a capture name and a set of quantifiers. If no quantifiers are
specified, they default to C<[1, 1]>, that is, it matches one and only one
value.

The three arguments supplied to the function are (1) original data container
under consideration, (2) the left index offset under consideration, and (3)
the right index offset.

If the match succeeds, your subroutine should return the number of matched
values. If the match succeeds but it consumed zero values (i.e. a zero-width
assertion), return the string "0 but true", which is a magical value in Perl
that evaluates to true in boolean context, yet which is numerically zero in
numeric context and does not gripe when converted from a string value
to a numeric value (even when you've activated warnings). If the match will
always fail for the given left offset, you should return 0. Otherwise, if it
fails for the given value of the right offset but might succeed for a smaller
right offset, return -1. Return values are discussed in detail under the
documentation for L<_apply|/_apply ($left, $right)>.

 # Create a match sub to use (you can also supply an anonymous sub
 # directly to re_sub, if you wish)
 sub my_match_sub {
     my ($data, $l_off, $r_off) = @_;
     
     # Fail if can't match at $l_off
     return 0 if $data->can_never_match_at($l_off);
     
     # Return the matched length if it succeeds:
     return ($r_off - $l_off + 1)
         if $data->matches(from => $l_off, to => $r_off);
     
     # Not sure, return -1 to try a different value of $r_off
     return -1;
 }
 
 # Match one value with the custom sub
 my $custom_match = re_sub(\&my_match_sub);
 
 # Match between two and ten values with the custom sub
 my $quantified_custom_match
     = re_sub([2 => 10], \&my_match_sub);

=cut


# This builds a subroutine pattern object:
sub re_sub {
	croak("re_sub takes one, two, or three arguments: re_sub([[name], quantifiers], subref)")
		if @_ == 0 or @_ > 3;
	
	# Get the arguments:
	my $name = shift if @_ == 3;
	my $quantifiers = shift if @_ == 2;
	my $subref = shift;
	
	$quantifiers = [1,1] unless defined $quantifiers;
	
	# Create the subroutine pattern:
	return Scrooge::Sub->new(quantifiers => $quantifiers, subref => $subref
		, defined $name ? (name => $name) : ());
}

=head2 re_anchor_begin

Matches at the beginning of the data.

=cut

sub re_anchor_begin {
	return Scrooge::ZWA->new(position => 0);
}

=head2 re_anchor_end

Matches at the end of the data.

=cut

sub re_anchor_end {
	return Scrooge::ZWA->new(position => '100%');
}

=head2 re_zwa_position

Creates a position-based zero-width assertion. Zero-width assertions can
come in many flavors and assert many things, but the basic zero-width assertion
lets you make sure that the pattern matches at a particular position or range of
positions.

Zero-width assertions match B<in between> points. For example, if you have a
three-point sequence of values (10, 12, 33), there are four positions that a
zero-width assertion can match: to the left of 10, between 10 and 12, between 
12 and 33, and to the right of 33.

For example, using the positional assertion, I can match against
the two points to the left and to the right of the 10% with this pattern:

 my $left_and_right_of_ten_pct = re_seq(
     re_any([2 => 2]),
     re_zwa_position('10%'),
     re_any([2 => 2]),
 );

To match at one position, pass a single value. To match at a range a positions,
pass the starting and ending positions:

 re_zwa_position('10% + 1')
 re_zwa_position('5% - 1' => 20)

You can say quite a bit when specifying a position. To give you an idea,
here's a table describing different specifications and their resulting positions
for a 20-element array:

 string       offset     notes
 0            0
 1            1
 1 + 1        2
 -1           19
 5 - 10       -5         This will never match
 10%          10
 10% + 20%    6
 50% + 3      13
 100% + 5     25         This will never match
 10% - 5      -3         This will not match this array
 [10% - 5]    0          -3 => 0
 [6 - 10]     -4         This will never match
 -25          -5         This will not match this array
 [-25]        0          -25 => -5 => 0
 12% + 3.4    6          Rounded from 5.8
 14% + 3.4    6          Rounded from 6.2

Notice in particular that non-integers are rounded to the nearest integer and
strings wrapped in square brackets are truncated to the minimum or maximum offset
if the evaluation of the expression for the specific set of data falls outside
the range of valid offsets.

=cut

sub re_zwa_position {
	return Scrooge::ZWA->new(position => $_[0]) if @_ == 1;
	return Scrooge::ZWA->new(position => [@_]) if @_ == 2;
	croak("re_zwa_position expects either one or two arguments");
}

=head2 re_zwa_sub

Creates a zero-width assertion that matches at a position (if specified) and
matches against your supplied subroutine. This takes between one and three
arguments. In the one-argument form, it expects a subroutine that it will
test for a match. In the two-argument form, it expects a position specification
followed by the subroutine to match. In the three-argument form, it expects
a capture name, a position, and a subroutine.

The subroutine that you provide should accept two arguments: the data to match and the
left offset of the current match location. If the assertion succeeds, your
function should return the string '0 but true', and if the assertion fails,
your function should return a false value, such as the empty string.

=cut

sub re_zwa_sub {
	# This expects a subroutine as the last argument and key/value pairs
	# otherwise:
	croak("re_zwa_sub takes one, two, or three arguments: re_zwa_sub([[name], position], subref")
		if @_ == 0 or @_ > 3;
	
	# Pop the subref off the end and unpack the args
	my %args;
	$args{name} = shift if @_ == 3;
	$args{position} = shift if @_ == 2;
	$args{subref} = shift;
	
	# Verify the subref
	croak("re_zwa_sub requires a subroutine reference as the last argument")
		unless ref($args{subref}) eq ref(sub{});
	
	# Create and return the zwa:
	return Scrooge::ZWA::Sub->new(%args);
}

=head2 re_or

Takes a collection of pattern objects and evaluates all of
them until it finds one that succeeds. This does not take any quantifiers.

=cut

sub re_or {
	# If the first argument is an object, assume no name:
	return Scrooge::Or->new(patterns => \@_) if ref $_[0];
	# Otherwise assume that the first argument is a name:
	my $name = shift;
	return Scrooge::Or->new(name => $name, patterns => \@_);
}

=head2 re_and

Takes a collection of pattern objects and evaluates all of
them, returning true if all succeed. This does not take any quantifiers.

=cut

sub re_and {
	# If the first argument is an object, assume no name:
	return Scrooge::And->new(patterns => \@_) if ref $_[0];
	# Otherwise assume that the first argument is a name:
	my $name = shift;
	return Scrooge::And->new(name => $name, patterns => \@_);
}

=head2 re_seq

Applies a sequence of patterns in the order supplied.

This operates recursively thus:

 1) If the (i-1)th pattern succeeded, attempt to apply the ith pattern at its
    full quantifier range. If that fails, decrement the range until it it
    succeeds. If that fails, consider it a failure of the (i-1th) pattern at
    its current range. If it succeeds, move to the next pattern.
 2) If the ith pattern fails, the match fails.
 3) If the Nth pattern succeeds, return success.

=cut

sub re_seq {
	# If the first argument is an object, assume no name:
	return Scrooge::Sequence->new(patterns => \@_) if ref $_[0];
	# Otherwise assume that the first argument is a name:
	my $name = shift;
	return Scrooge::Sequence->new(name => $name, patterns => \@_)
}

=head2 SIMULTANEOUSLY MATCHING ON MULTIPLE DATASETS

You may very well have multiple sequences of data against which you want to
write a pattern. For example, if you have both position and velocity data
for a trajectory, you may want to find the first velocity maximum that
occurs B<after> a maximum in position. The three grouping regexes that follow
are similar to the grouping regexes that came before, except that they let
you specify the name of the dataset against which to match.

Name of the dataset? What name? To match against multiple datasets, C<apply>
a pattern on an anonymous hash with key/value pairs in which the keys are
the names of the different data sets and the values are the actual data sets,
the things you'd normally send to C<apply>.

The semantics of multiple, named data sets is still in flux and will change in
the future. For now, feel free to use these B<only if each object works with one
data set>. Calling the same pattern on multiple data sets will result in matches
being run only on the first dataset. If you need to run the same pattern on
multiple data sets, create multiple copies of the pattern.

=cut

sub _build_named_data_group_pattern {
	my $class_name = shift;
	my @name_args = (name => shift @_) if @_ % 2 == 1;
	my (@patterns, @names);
	while(@_ > 0 ) {
		push @names, (shift @_);
		push @patterns, (shift @_);
	}
	
	return $class_name->new(
		@name_args,
		subset_names => \@names,
		patterns => \@patterns,
	);
}

=head2 re_named_or

Applies a collections of patterns just like re_or, except that the data
applied to each pattern is based on the given name. The sequence can take an
optional first name, so the calling convention is:

 re_named_or( [name],
     set_name_1 => data_1,
     set_name_2 => data_2,
     ...
 );

=cut 

sub re_named_or {
	return _build_named_data_group_pattern('Scrooge::Subdata::Or', @_);
}

=head2 re_named_and

Applies a collections of patterns just like re_and, except that the data
applied to each pattern is based on the given name. The sequence can take an
optional first name, so the calling convention is:

 re_named_and( [name],
     set_name_1 => data_1,
     set_name_2 => data_2,
     ...
 );

=cut

sub re_named_and {
	return _build_named_data_group_pattern('Scrooge::Subdata::And', @_);
}

=head2 re_named_seq

Applies a sequence of patterns on the associated data sets in the order
supplied. The sequence can take an optional first name, so the calling 
convention is:

 re_named_seq( [name],
     set_name_1 => data_1,
     set_name_2 => data_2,
     ...
 );

=cut

sub re_named_seq {
	return _build_named_data_group_pattern('Scrooge::Subdata::Sequence', @_);
}

=head1 USER METHODS

These are the user-level methods that each pattern provides. Note that this
section does not discuss subclassing or constructors; those are discussed 
further below under L</SUBCLASSING> XXX. This section is the reference manual
for using your patterns once you've built them. Class authors should B<not>
override these methods, but instead should override methods with leading
underscores discussed under L</AUTHOR METHODS>.

=head2 apply ($data)

This method applies the pattern object on the given container. The
return value is a bit complicated to explain, but in general it Does What You
Mean. In boolean context, it returns a truth value indicating whether the pattern
matched or not. In scalar context, it returns a scalar indicating the number of
elements that matched if something matched, and undef otherwise. In particular,
if the pattern matched zero elements, it returns the string "0 but true", which
evaluates to zero in numeric context, but true in boolean context. Finally, in
list context, if the pattern fails you get an empty list, and if it succeeds you
get two numbers indicating the number of matched elements and the offset
(without any of that zero-but-true business to worry about).

To put it all together, the following three expressions all Do Something when
your pattern matches:

 if (my ($matched, $offset) = $pattern->apply($data)) {
     # Do Something
 }
 
 if (my $matched = $pattern->apply($data)) {
     # Do Something 
 }
 
 if ($pattern->apply($data)) {
     # Do Something
 }
 
Perl lets you use the returned matched length---even the string---in
arithmetic operations without issuing a warning. (Perl normally issues a
warning when you try to do arithmetic with a string, but it grants an
exception for the string "0 but true".) However, if you plan on
printing the matched length, you should assure a numeric value with either of
these two approaches:

 if (my $matched = $pattern->apply($data)) {
     $matched += 0; # ensure $matched is numeric
     print "Matched $matched elements\n";
 }

or

 if (my ($matched) = $pattern->apply($data)) {
     print "Matched $matched elements\n";
 }

Note that you will get the empty list if your pattern fails, so if this fails:

 my ($matched, $offset) = $pattern->apply($data);

both C<$matched> and C<$offset> will be the undefined value, and if you use
the expression in the conditional as in the first example above, the
condition will evaluate to boolean false. The only major gotcha in this
regard is that Perl's list flatting means this will B<NOT> do what you think it
is supposed to do:

 my ($first_matched, $first_off, $second_matched, $second_off)
     = ($pattern1->apply($data), $pattern2->apply($data));

If C<$pattern1> fails to match and C<$pattern2> succeeds, the values for the
second pattern will be stored in C<$first_matched> and C<$first_off>. So, do
not use the return values from a pattern in a large list
assignment like this.

If you only want to know where a sub-pattern matches, you can name that sub-pattern
and retrieve sub-match results using C<get_offsets_for>, as discussed below.

This method can croak for a few reasons. If any of the patterns croak
during the preparation or matching stage, C<apply> will do its best to
package the error message in a useful way and rethrow the error. Also, if
you are trying to use a data container for which Scrooge does not know how
to compute the length, C<apply> will die saying as much. (See L</data_length>
to learn how to teach Scrooge about your data container.)

=cut

# User-level method, not to be overridden.
sub apply {
	my $self = shift;
	my $data;
	if (@_ == 1) {
		$data = shift;
	}
	elsif (@_ % 2 == 0) {
		$data = {@_};
	}
	else {
		croak('Scrooge::apply expects either a data argument or key/value data pairs');
	}
	
	# Prepare the pattern for execution. This may involve computing low and
	# high quantifier limits, keeping track of $data, stashing
	# intermediate data if this is a nested pattern, and many other things.
	# The actual prep method can fail, so look out for that.
	$self->is_prepping;
	my $prep_results = eval{$self->prep($data)};
	my @croak_messages;
	push @croak_messages, $@ if $@ ne '';
	unless ($prep_results) {
		# update to cleanup state:
		$self->is_cleaning;
		eval { $self->cleanup };
		push @croak_messages, $@ if $@ ne '';
		
		# Croak if there was an exception during prep or cleanup:
		if (@croak_messages) {
			die "Pattern encountered trouble:\n" . 
				join("\n !!!! and !!!!\n", @croak_messages);
		}
		
		# Otherwise, just return an empty match:
		return;
	}
	
	# Get the data's length
	my $N = data_length($data);
	croak("Could not get length of the supplied data")
		if not defined $N or $N eq '';
	
	# Note change in local state:
	$self->is_applying;
	
	my $min_diff = $self->min_size - 1;
	my $max_diff = $self->max_size - 1;

	# Left and right offsets, maximal right offset, and number of consumed
	# elements:
	my ($l_off, $r_off, $consumed, %details);
	
	# Wrap all of this in an eval block to make sure croaks and other deaths
	# do not prevent cleanup:
	eval {
		# Run through all sensible left and right offsets:
		START: for ($l_off = 0; $l_off < $N - $min_diff; $l_off++) {
			# Start with the maximal possible r_off:
			$r_off = $l_off + $max_diff;
			$r_off = $N-1 if $r_off >= $N;
			
			STOP: while ($r_off >= $l_off + $min_diff) {
				($consumed, %details) = $self->_apply($l_off, $r_off);
				if ($consumed > $r_off - $l_off + 1) {
					my $class = ref($self);
					my $name = $self->get_bracketed_name_string;
					croak("Internal error: pattern$name of class <$class> consumed $consumed,\n"
						. "but it was only allowed to consume " . ($r_off - $l_off + 1));
				}
				# If they returned less than zero, adjust r_off and try again:
				if ($consumed < 0) {
					# At the moment, negative values of $consumed that are "too
					# large" do not cause the engine to croak. Should this be
					# changed? working here (add this to the to-do list)
					$r_off += $consumed;
					next STOP;
				}
				# We're done if we got a successful match
				if ($consumed and $consumed >= 0) {
					$self->store_match({left => $l_off, right => $r_off, %details});
					last START;
				}
				# Move to the next starting position if the match at this
				# position failed:
				last STOP if $consumed == 0;
			}
		}
	};
	# Back-up $@:
	push @croak_messages, $@ if $@ ne '';
	
	# Run cleanup, backing up any error messages:
	$self->is_cleaning;
	eval {$self->cleanup};
	push @croak_messages, $@ if $@ ne '';
	
	# Croak if there was an exception during prep or cleanup:
	if (@croak_messages) {
		die "Pattern encountered trouble:\n" . 
			join("\n !!!! and !!!!\n", @croak_messages);
	}
	
	# If we were successful, return the details:
	if ($consumed) {
		return $consumed unless wantarray;
		return (0 + $consumed, $l_off);
	}
	# Otherwise return an empty list:
	return;
}

=head2 get_details_for ($name)

After running a successful pattern, you can use this method to query the match
details for named patterns. This method returns an anonymous hash containing
the left and right offsets along with any other details that the pattern
decided to return to you. (For example, a pattern could return the average
value of the matched data since that information might be useful, and it
was part of the calculation.)

Actually, you can have the same pattern appear multiple times within a larger
pattern. In that case, the return value will be a list of hashes,
each of which contains the pertinent details. So if this named pattern appears
five times but only matches twice, you will get a list of two hashes with
the details.

The returned results also depend upon the calling context. If you ask for
the match details in scalar context, only the first such hash will be
returned, or undef if there were no matches. In list context, you get a list
of all the hashes, or an empty list of there were not matches. As such, the
following expressions Do What You Mean:

 if (my @details = $pattern->get_details_for('constant')) {
     for my $match_details (@details) {
         # unpack the left and right boundaries of the match:
         my %match_hash = %$match_details;
         my ($left, $right) = @match_details{'left', 'right'};
         # ...
     }
 }
 
 for my $details ($pattern->get_details_for('constant')) {
     print "Found a constant region between $details->{left} "
		. "and $details->{right} with average value "
		. "$details->{average}\n";
 }
 
 if (my $first_details = $pattern->get_details_for('constant')) {
     print "The first constant region had an average of "
		. "$details->{average}\n";
 }

Note that for zero-width matches that succeed, the value of right will be one
less than the value of left.

Finally, note that you can call this method on container patterns such as
C<re_and>, C<re_or>, and C<re_seq> to get the information for named sub-patterns
within the containers. That's probably exactly what you expected, so if this
last paragraph seems a bit confusing, you're probably best off just ignoring 
it.

=cut

sub get_details_for {
	croak('Scrooge::get_details_for is a one-argument method')
		unless @_ == 2;
	my ($self, $name) = @_;
	
	# Croak if this pattern is not named:
	croak("This pattern was not told to capture anything!")
		unless defined $self->{name};
	
	# Croak if this pattern has a different name (shouldn't happen, but let's
	# be gentle to our users):
	croak("This pattern is named $self->{name}, not $name.")
		unless $self->{name} eq $name;
	
	# Be sure to propogate calling context. Note that these return an empty
	# list or an undefined value in their respective contexts if not items
	# matched 
	return ($self->get_details) if wantarray;	# list context
	return $self->get_details;					# scalar context
}

=head2 get_details

Returns the match details for the current pattern, as described under
C<get_details_for>. The difference between this method and the previous one is
that (1) if this pattern was not named, it simply returns the undefined value
rather than croaking and (2) this method will not search sub-patterns for
container patterns such as C<re_and>, C<re_or>, and C<re_seq> since it has no
name with which to search.

=cut

# This returns the details stored by this pattern. Note that this does not
# croak as it assumes you know what you're doing calling this method
# directly.
sub get_details {
	croak('Scrooge::get_details is a method that takes no arguments')
		unless @_ == 1;
	my ($self) = @_;
	
	# Return undef or the empty list if nothing matched
	return unless defined $self->{final_details};
	
	# Return the collection of match details in list context
	return @{$self->{final_details}} if wantarray;
	
	# Return the first match details in scalar context
	return $self->{final_details}->[0];
}

=head1 AUTHOR METHODS

This section documents the basic class structure of Scrooge for those interested
in writing pattern classes. If your goal is to simply build and apply patterns
to data then this section is not for you.

There are many methods provided by Scrooge. Some of them are explicitly meant to
be overridden; others are explicitly not meant to be overridden. In general,
methods that begin with an underscore are overridable; methods that do B<not>
begin with an underscore should be left alone.

=head2 _init

This method is invoked during the construction of the pattern. The object is
hash-based and contains whichever key/value pairs were sent to the C<new> class
method. It will also indicate that its state is C<'not running'>, though you
should not change that unless you know what you're doing.

This method is meant to be overloaded by derived classes and should do whatever
constructor initialization stuff needs to happen. Remember that at this stage,
you do not have access to the data that you will match. That comes later. This
stage should primarily focus on argument validation and initialization. Once
your C<_init> code has finished, your object should be ready to have its
C<_prep> method invoked.

=cut

# Default init does nothing:
sub _init {
	croak('Scrooge::_init is a method that takes no arguments')
		unless @_ == 1;
}

=head2 _prep ($data)


The very last stage of C<prep> is calling this method, C<_prep>, whose name
differs from C<prep> only in the presence of the leading underscore. As a class
author, you should override this method. This function is called before the
pattern hammers on the supplied data. If you have any data-specific setup to do,
do it in this function. You should perform as much pre-calculation and
preparation as possible in this code so as to minimize repeated calculations in
your C<_apply> method.

If you are not deriving your class from L</Scrooge::Quantified>,
L</Scrooge::ZWA>, or L</Scrooge::Grouped> and you intend for your pattern to
run, you must either set C<< $self->{min_size} >> and C<< $self->{max_size} >>
at this point or you must override the related internal functions so that they
operate correctly without having values associated with those keys. The
C<min_size> and C<max_size> methods operate both as setters and as getters, so
the following code is an appropriate means to set these variables in your
C<_prep> method:

 $self->min_size($some_size);
 $self->max_size($some_size);

Having examined the data, if you know that this pattern will not match 
you should return zero. This guarantees that the following functions
will not be called on your pattern during this run: C<_apply>, C<_min_size>,
C<_max_size>, and C<_store_match>. Put a little bit
differently, it is safe for any of those functions to assume that C<_prep>
has been called and was able to set up internal data that might be required
for their operation. Furthermore, if you realize in the middle of C<_prep>
that your pattern cannot run, it is safe to return 0 immediately and expect
the parent pattern to call C<_cleanup> for you. (working here - make sure the
documentation for Scrooge::Grouped details what Grouped patterns are supposed to
do with C<_prep> return values.)

Your pattern may still be querried afterwards for a match by
C<get_details_for> or C<get_details>, regardless of the return value of
C<_prep>. In both of those cases, returning the undefined value,
indicating a failed match, would be the proper thing to do.

NOTE: Support for multiple data sets
will likely require that the name of the data be passed. In the future, it is
likely that the sub-dataset's name, if supplied, will be the second argument. At
any rate, consider the interfae of this function to be in alpha, and that
changes may occurr in the not-distant future. For the time being, as was
mentioned above under L</SIMULTANEOUSLY MATCHING ON MULTIPLE DATASETS>,
your users will have to stick with one dataset per pattern object. If they stick
with that, then everything mentioned above will work fine.

=cut

# Default _prep simply returns true, meaning a successful prep:
sub _prep {	return 1 }

=head2 _to_stash

In the discussion on L</_prep>, I mentioned calculation of internal data. If you
store any internal data, you should override C<_to_stash> and include the names
of those keys.

Stashing is a means of storing the pattern's internal state in the middle of a
match. This will happen in the following series of events. First, you create a
stand-alone pattern, say, C<my $complex_pattern>. Then you build a grouped
pattern (such as a sequence) that includes C<$complex pattern> as well as a
subroutine pattern. Finally, within that subroutine pattern, you C<apply> the same
C<$complex_pattern> to a sub-slice of the data. In that case, C<$complex_pattern>
will have internal data from the outer grouped pattern that needs to be stored
so that the internal pattern match can run and return its values.

Even if you didn't follow what I just explained, the point is that Scrooge will
handle the saving and restoring your pattern's internal data at the right times
so that everything works without any intervention on your part. To get this to
work, all you need to do is tell Scrooge which keys to back-up. To do this, you
overload the C<_to_stash> method with something like this:

 sub _to_stash {
     return 'velocity', 'acceleration', $self->SUPER::_to_stash;
 }

This will ensure that if you or your users try to do that crazy call-from-inside
thing that I described above, the internal values of the pattern's engine, along
with the keys C<velocity> and C<acceleration>, will be exactly what you asked
them to be.

What should you have stashed? Basically, you should stash anything that you set
in C<_prep>, or which you generally expect to remain unchanged before, during,
and after the application of your pattern. The default keys that are stashed
include C<data>, C<min_size>, C<max_size>, and C<match_details>. The first three
are set during the prep stage and the last one is set after a successful match.
Hopefully that gives you some idea of what to stash. In general, stashing data
is relatively cheap but having sub-patterns destroy the internal state of your
pattern is impossible to recover from. When in doubt, if you put data into one
of your hash's keys, you should stash it.

=cut

# The internal keys with values that we want to protect in case of
# recursive usage:
sub _to_stash {
	croak('Scrooge::_to_stash is a method that takes no arguments')
		unless @_ == 1;
	return qw (data min_size max_size match_details);
}

=head2 min_size, max_size

These are getters and setters for the current lengths that indicate the
minimum and maximum number of elements that your pattern is capable of
matching. Scrooge expects these values to be set before or during L</_prep>
and afterwards consults whatever was stored there.

Unlike other non-underscore methods, you can override these if you like.

Note that at the moment, C<min_size> and C<max_size> are not querried
during the actual operation of the pattern, only at the beginning. In other
words, overriding these methods so that their return value changes throughout
the course of the pattern match (with a hope of reporting a more precise value,
perhaps) will not work.

You are guaranteed that C<_prep> will have been run before these methods are
run, and they will not be run if C<_prep> returned a false value. If you
call the base class's prep, you are also guaranteed that if C<min_size> or
C<max_size> are keys in the object, they will be the default values.

=cut

sub min_size {
	return $_[0]->{min_size} if @_ == 1;
	return $_[0]->{min_size} = $_[1] if @_ == 2;
	croak('Scrooge::min_size is an accessor method');
}

sub max_size {
	return $_[0]->{max_size} if @_ == 1;
	return $_[0]->{max_size} = $_[1] if @_ == 2;
	croak('Scrooge::max_size is an accessor method');
}

=head2 _apply ($left, $right)

This method is called when it comes time to apply the pattern to see if it
matches at the current left and right offsets, which are the two arguments
supplied to the method. The data is not included becaus it was cached under the
C<data> key during L</prep>; you can retrieve it under that key if you need it.

If your pattern encloses another, it should call the enclosed pattern's C<_apply>
method and take its return value into consideration with its own, unless
it returned 0 when you called C<_prep>. In that case, you should not call it.

There are actually many different return values, all with different meanings.
In short, if the condition matches, you should return the number of items matched
and any details that you wish the user to get when they call L</get_details_for>
on your pattern (assuming it's named), as key/value pairs. If it
does not match for this range but B<might> match for a shorter range (if
C<$right> were moved a little bit to the left), return -1. If it cannot
match starting at C<$left>, return numeric zero. Those are the basics. However,
other return values are allowed and using them can significantly improve the
performance of your pattern.

Here is a rundown of what to return when:

=over

=item More than the Full Length

You should never return more than the full length that was given to you (which
is C<$right - $left + 1>), and if you do, Scrooge will croak saying

 Internal error: pattern of class <class> consumed more than it was given

=for details
XXX add this to the list of errors reported.

=item Full Length

Return the full length, C<$right - $left + 1>, if the condition matches
against the full length.

=item Less than the Full Length

If your condition does not match against the entire range but it is easy
to check against shorter lengths, you can return the number of elements that it
matches. In terms of Perl arrays, if the match fails against the slice
C<@data[$left .. $right]> but it's easy to find some C<$less_than_right> for
which the match succeeds (against C<@data[$left .. $less_than_right]>), then
you can return the length of that match, which would be
C<$less_than_right - $left + 1>.

Note that you should only do this if it is easy to check shorter lengths.
Some algorithms require that you evaluate every value of C<$less_than_right>, in
which case it costs nothing to simply return the longest C<$less_than_right>
that matches. If examining every possible value of C<$less_than_right> is
expensive, then consider returning a negative value, discussed below.

=item Zero But True

You can positively return a match of zero length under two circumstances:
matching zero elements with a "zero or more" quantifier, or matching a
zero-width assertion. In that case, you must return the string "0 but true",
which is a special string in Perl.

For example, if your condition looks for sequences that are
less than 5 and C<$data[$left]> is 7, it is not possible for this
condition to match. However, if your quantifiers allow for zero or more
matching elements, you can legitimately say that the match was successful
and it matched zero elements. Note that if your quantifiers do not allow
a match of zero length, you should probably return the numeric value of 0,
instead.

=for details
XXX - make sure PDL's range pattern handles this correctly

Zero-width assertions are a different sort of match of zero elements. In
numerical patterns, this could be a condition on the slope between
two values, or a threshold crossing between two values, for instance. In those
cases, your pattern does not match either of the values, but it matches in-between
them. Look-ahead or look-behind assertions are also zero-width assertions
with which you may be familiar from standard Perl regular expressions.

=item Zero, i.e. failed match

Return the numeric value of 0 when you know that your condition cannot match for
this or any shorter range, B<including a zero-length match>. If you have
concluded that the condition cannot match the current length, but it may be able
to match a shorter length, you should return a negative value instead of zero.
Also, if your match is allowed to have a length of zero, you should return the
string "0 but true" instead.

Let's consider the condition from the paragraph on Zero But True. If your
condition looks for sequences that are less than 5 and C<$data[$left]> is 7, and
if you know that your quantifiers will not allow a match of zero length, you
should return a numeric 0 to indicate that it is not possible for this condition
to match.

Remember: if all you can say is that the condition does not match for the range
C<$left> to C<$right>, but it might match for the same value for C<$left> and a
smaller value for C<$right>, you should return a negative value instead of zero.

=item Negative Values

As I have already discussed, your condition may involve expensive
calculations, so rather than check each sub-slice starting from C<$left>
and reducing C<$right> until you find a match, you can simply return -1.
That tells the pattern engine that the current values of C<$left> and
C<$right> do not match the condition, but smaller values of C<$right> might
work. Generally speaking, returning zero is much stronger than returning -1,
and it is safer to return -1 when the match fails. It is also far more
efficient to return zero if you are certain that the match will fail for any
value of C<$right>.

However, you can return more than just -1. For example, if your condition
fails for C<$right> as well as C<$right - 1>, but beyond that it is
difficult to calculate, you can return -2. That tells the pattern
engine to try a shorter range starting from left, and in particular that the
shorter range should be at least two elements shorter than the current
range.

You might ask, why not just B<evaluate> the condition at the lesser value? The
reason to avoid this is because this pattern may be part of a combined C<re_or>
pattern, for example. You might have a pattern such as C<re_or ($first, $second)>.
Suppose C<$first> fails at C<$right> but will succeed at C<$right - 1>, and
C<$second> fails at C<$right> but will succeed at C<$right - 2>. It would be
inefficient for C<$second> to evaluate its truth condition at C<$right - 2>
since the result will never be used: C<$first> will match at C<$right - 1> before
C<$second> gets a chance.

=back

Again, any positive match should also return pertinent details as key/value
pairs. The quintesential example is, say, a linear fit. If the data "looks"
linear (using, say, MSER or a Durbin-Watson statistic), you could return the
number of items included in that linear fit, along with they slope and the
intercept. Such a return statement might look like this:

 #       number matched                   details
 return ($right - $left + 1, slope => $slope, intercept => $intercept);

The details are stored via the C<store_match> method. In addition to the
key/value pairs returned by C<_apply>, the left and right offsets of the match
are stored under the keys C<left> and C<right>.

Note that the data and pre-calculation caching is a major tripping point of
multiple dataset matching, so the arguments to C<_apply> may change in the
future. The most likely situation is that the name of the dataset will be
included as a third argument. Stay tuned.

=head2 _cleanup

The overridable method C<_cleanup> allows you to clean up any resources at the
end of a match. Apart from stash management by grouping patterns (which have to
call C<cleanup> on their sub-patterns), I have not yet used C<_cleanup> in my
patterns. However, it is conceivable that you might want to allocate some
resource in the C<prep> stage, and then unallocate that resource at the end of
of the match. In that case, this overridable method is precisely what you will
want to use.

C<cleanup> (and therefore C<_cleanup> should only be called once, but your code
needs to be flexible enough to accomodate multiple calls to C<_cleanup> without
dying.

=cut

# Default _cleanup does nothing
sub _cleanup { }

=head1 DEEP METHODS

These are methods that the general Scrooge subclass writer won't need, but are
still needed sometimes.

=head2 new ($class, %args)

The role of the constructor is to create a blessed hash with any internal
data representations. This method name does not begin with an underscore, which
means that class authors should not override it. It is also a bit odd: typically
it is neither invoked by the user nor overridden by class authors. In general, a
class author supplies a short-form constructor that invokes C<new>, which
prepares a few bits and pieces of the internal state before calling L<_init>. If
you need to override initialization, you should override L</_init>.

This method croaks if, after the class name, there is not an even number of 
remaining arguments since it blesses the hash of key/value pairs into the
supplied class.

The basic chain is user-level-constructor -> C<new> -> C<_init>. The resulting
object at the end of this chaing must be capable of running its C<prep> method.

=cut

sub new {
	my $class = shift;
	croak("Internal Error: args to Scrooge::new must have a class name and then key/value pairs")
		unless @_ % 2 == 0;
	my $self = bless {@_}, $class;
	
	# Set the default state so that stashing works correctly:
	$self->{state} = 'not running';
	
	# Initialize the class:
	$self->_init;
	
	return $self;
}

=head2 add_name_to ($hashref)

This method is called called during the initialization stage of grouping
patterns. It takes the given anonymous hash and, if it is named, adds itself
under its name to the hash. This is used to build a quick look-up table for
pattern names, which is handy both for retrieval of results after a successful
match and for ensuring that named patterns do not clash when building complex
patterns.

If you are writing a new grouping pattern, in addition to adding your own name,
you should check for and add all of your childrens' names. (This behavior is
handled for you by L</Scrooge::Grouped>.) Note that if your pattern's name
is already taken, you should croak with a meaningful message, like

 croak("Found multiple patterns named $name.");

=cut

sub add_name_to {
	croak('Scrooge::add_name_to is a one-argument method')
		unless @_ == 2;
	my ($self, $hashref) = @_;
	return unless exists $self->{name};
	
	my $name = $self->{name};
	# check if the name exists:
	croak("Found multiple patterns named $name")
		if exists $hashref->{$name} and $hashref->{$name} != $self;
	# Add self to the hashref under $name:
	$hashref->{$name} = $self;
}

=head2 get_bracketed_name_string

This returns a string to be used in error messages. It returns an empty string
if the pattern does not have a name, or ' [name]' if it does have a name. This
is useful for constructing error messages of the following form:

 my $name = $self->get_bracketed_name_string;
 croak("Pattern$name tried to frobnosticate!")

You shouldn't override this unless you want more detailed error messages.

=cut

sub get_bracketed_name_string {
	croak('Scrooge::get_bracketed_name_string is a method that takes no arguments')
		unless @_ == 1;
	my $self = shift;
	if (defined $self->{name}) {
		return ' [' . $self->{name} . ']';
	}
	return '';
}

=head2 is_prepping

This is a setter method that changes the internal state of the pattern just
before L<prep|/prep ($data)> gets called.

=cut

# The first phase. Back up the old state and clear the current state. The
# state is required to be 'not running' before the pattern starts, and it
# is required to have a defined value during all three user-directable
# phases.
# Do *not* set the state to prepping; that is part of prep's short-
# circuiting.
sub is_prepping {
	croak('Scrooge::is_prepping is a method that takes no arguments')
		unless @_ == 1;
	my $self = shift;
	if ($self->{state}) {
		push @{$self->{old_state}}, $self->{state};
		delete $self->{state};
	}
}

=head2 prep ($data)

This method is neither user-level nor overridable. It is called as the first
stage of C<apply>. It handles the messy business of handling the pattern's
internal state and stashing the to-be-matched data in the C<data> key of the
(hash-based) object before calling C<_prep>.

As a class author, you should overload C<_prep> to control how your class
prepares for being matched.

=cut

sub prep {
	croak('Scrooge::prep is a one-argument method')
		unless @_ == 2;
	my ($self, $data) = @_;
	
	# Make sure this only gets run once per call to apply:
	return 1 if $self->{state};
	$self->{state} = 'prepping';
	
	# Stash everything. Note that under repeated invocations of a pattern, there
	# may be values that we traditionally stash that have lingered from the
	# previous invocation.
	# I would like to remove those values, but that causes troubles. XXX :-(
#	my @to_stash = $self->_to_stash;
	if (defined $self->{data}) {
		push @{$self->{"old_$_"}}, $self->{$_} foreach $self->_to_stash;
#			@to_stash;
	}
	else {
		#delete $self->{$_} foreach @to_stash;
	}
	
	$self->{data} = $data;
	return $self->_prep($data);
}

# Note: right now the pattern knows that it is being prepped inside a 

=head2 is_applying

This is a setter method that changes the internal state of the pattern just
before L</_apply> gets called.

=cut

sub is_applying {
	$_[0]->{state} = 'apply';
}

=head2 store_match ($hashref)

This method stores the match details under the C<match_details> key if the
pattern is named. Match details include the left and right offsets of the match
along with whatever key/value pairs are returned by the successful call to
L</_apply>. The results are actually stored in an anonymous array so that
multiple occurrances of the same pattern can match without overwriting each
other.

=cut

sub store_match {
	croak('Scrooge::store_match is a one-argument method')
		unless @_ == 2;
	my ($self, $details) = @_;
	
	# Only store the match if this is named
	return unless exists $self->{name};
	push @{$self->{match_details}}, $details;
}

=head2 clear_stored_match

Grouping patterns like L</re_and> and L</re_seq> need to have some way of
clearing a stored match when something goes wrong, and they do this by
calling C<clear_stored_match>. In the base class's behavior, this function
only does anything when there is a name associated with the pattern, and even
then only clears the most recently stored match. Grouping pattern objects should
clear their children patterns in addition to clearing their own values.

=cut

sub clear_stored_match {
	croak('Scrooge::_stored_match is a method that takes no arguments')
		unless @_ == 1;
	my $self = shift;
	
	return 0 unless exists $self->{name};
	pop @{$self->{match_details}};
	return 0;
}

=head2 Scrooge::data_length

Scrooge is designed to operate on any data container you wish to throw at
it. However, it needs to know how to get the length of the information in your
container. It does this with the generic function C<Scrooge::data_length>. To
get the length of any known container, you would use the following command:

 my $length = Scrooge::data_length($data);

But how, you ask, does C<Scrooge::data_length> know how to calculate the length
of my container? That's easy! Each container that wants to interact with Scrooge
simply adds a subroutine reference to a table of length subroutines called
C<%Scrooge::length_method_table>, where the key is the class name.

For example, after doing this:

 $Scrooge::length_method_table{'My::Class::Name'} = sub {
     # Returns the length of its first argument.
     return $_[0]->length;
 };

if C<$object> is an object of class C<My::Class::Name>, you can simply use
C<Scrooge::data_length($object)> to get the length of C<$object>.

This is the only requirement that Scrooge has if you wish to use your class as
a container for Scrooge patterns.

Note to self: This should almost certainly be documented elsewhere, perhaps even
in a separate document geared towards data container authors.

=cut

our %length_method_table = (
#	''			=> sub { return length $_[0] },
	(ref [])	=> sub { return scalar(@{$_[0]}) },
	PDL			=> sub { return $_[0]->dim(0) },
	(ref {})	=> sub {
			my $hashref = shift;
			return $hashref->{length} if exists $hashref->{length};
			# Didn't supply a length key? I hope the length of the first
			# "value" in the hashref makes sense!
			my @values = values %$hashref;
			return Scrooge::data_length($values[0]);
		},
);

sub data_length {
	my $data = shift;
	return $length_method_table{ref $data}->($data)
		if exists $length_method_table{ref $data};
	croak('Scrooge was unable to determine the length of your data, which is of class '
		. ref($data));
}

=head2 is_cleaning

This is a setter method that changes the internal state of the pattern just
before L</cleanup> gets called.

=cut

# As with is_prepping, do *not* set the state since cleaning's short-
# circuiting depends on this being clear:
sub is_cleaning {
	delete $_[0]->{state};
}

=head2 cleanup

This method is called in one of two situations: (1) if you just returned 
zero from C<_prep> and (2) after the engine is done, regardless of whether
the engine matched or not. As with other methods that have an associated
underscore-prefixed variant, you should not override this method as it performs
various stashed-value restoration. This method eventually calls the
underscore method L</_cleanup>, which you can override.

=cut

sub cleanup {
	croak('Scrooge::cleanup is a method that takes no arguments')
		unless @_ == 1;
	my $self = shift;
	
	# self's state is *always* deleted just before cleanup is called, so if
	# it has any true value, then the cleanup phase for this object has
	# already been called:
	return if $self->{state};
	$self->{state} = 'cleaning';

	# finalize the match stack
	$self->{final_details} = delete $self->{match_details};
	
#	# We're about to call the sub-class's cleanup method. If, for some
#	# stupid reason, the sub-class's cleanup uses a pattern, then we have
#	# to guard against call-stack issues. We do that by noting the size of
#	# the current partial_state stack before we call.
#	my $partial_state_stack_size = scalar(@{$self->{old_partial_state}});
	# Call sub-class's cleanup method:
	eval { $self->_cleanup() };
	my $err_string = $@;
#	# If the partial state stack has changed size, then it's because the
#	# _cleanup method called a numerical pattern that contained this pattern.
#	# Sounds ridiculous, but under very contrived circumstances, it can
#	# happen without deep recursion. If it happened, restore *this* pattern's
#	# partial state (is_cleaning) and remove the old state from the stack:
#	if ($partial_state_stack_size != scalar(@{$self->{old_partial_state}})) {
#		$self->{is_cleaning} = 1;
#		my $old_state = pop @{$self->{old_partial_state}};
#		croak("OH NO!!!! The old partial state MUST be is_cleaning, but it's not! INTERNAL ERROR!")
#			unless $old_state eq 'is_cleaning';
#	}
	
	# Remove this copy of the $data since its presence is used in prep
	# to know if needs to stash or not.
	delete $self->{data};
	
	# Unstash everything:
	if (defined $self->{old_data}->[0]) {
		$self->{$_} = pop @{$self->{"old_$_"}} foreach $self->_to_stash;
		
#		# Restore the previous match stack, if appropriate:
#		$self->{match_details} = pop @{$self->{old_match_details}}
#			if defined $self->{name};
#		
#		# Set-up the old is_prepping state, if that was the last state.
#		# Note that the is_cleaning is handled by the calling context, which
#		# happens about 20 linues up, so I do *not* handle that here:
#		if ($self->{old_partial_state}->[-1] and
#				$self->{old_partial_state}->[-1] eq 'is_prepping') {
#			$self->{is_prepping} = 1;
#			pop @{$self->{old_partial_state}};
#		}
	}
	
	# ALWAYS unstash the previous state, which is always guaranteed to have
	# a meaningful value:
	$self->{state} = pop @{$self->{old_state}};
	
	# Finally, check the error state from the sub-class's cleanup:
	die $err_string if $err_string ne '';
}

=head1 CLASSES

The heierarchy of basic Scrooge patterns have three basic flavors:
quantified patterns, zero-width assertions, and grouped patterns. If you are
trying to write a rule to apply to data, you are almost certainly interested
in creating a new quantified pattern or zero-width assertion.

=cut

package Scrooge::Quantified;
our @ISA = qw(Scrooge);
use Carp;

=head2 Scrooge::Quantified

The Scrooge::Quantified class inherits directly from Scrooge and provides
functionality for handling quantifiers, including parsing. It also matches any
input that agrees with its desired size and is the class that implements the
behavior for C</re_any>.

This class uses the C<min_quant> and C<max_quant> keys and works by setting the
C<min_size> and C<max_size> keys during the C<prep> stage. It provides its own
C<_init>, C<_prep>, and C<_apply> methods. If you need a pattern object that
handles quantifiers but you do not care how it works, you should inheret from
this base class and override the C<_apply> method.

Scrooge::Quantified provdes overrides for the following methods:

=over

=item _init

Scrooge::Quantified provides an C<_init> function that removes the C<quantifiers>
key from the pattern object, validates the quantifier strings, and stores them
under the C<min_quant> and C<max_quant> keys.

This method can croak for many reasons. If you do not pass in an anonymous array
with two arguments, you will get either this error:

 Quantifiers must be specified a defined value associated with key [quantifiers]

or this error:

 Quantifiers must be supplied as a two-element anonymous array

If you specify a percentage quantifier for which the last character is not '%'
(like '5% '), you will get this sort of error:

 Looks like a mal-formed percentage quantifier: [$quantifier]

If a percentage quantifier does not have any digits in it, you will see this:

 Percentage quantifier must be a number; I got [$quantifier]

If a percentage quantifier is less than zero or greater than 100, you will see
this:

 Percentage quantifier must be >= 0; I got [$quantifier]
 Percentage quantifier must be <= 100; I got [$quantifier]

A non-percentage quantifier should be an integer, and if not you will get this
error:

 Non-percentage quantifiers must be integers; I got [$quantifier]

If you need to perform your own initialization in a derived class, you should
call this class's C<_init> method to handle the quantifier parsing for you.

=cut

sub _init {
	my $self = shift;
	# Parse the quantifiers:
	my ($ref) = delete $self->{quantifiers};
	# Make sure the caller supplied a quantifiers key and that it's correct:
	croak("Quantifiers must be specified a defined value associated with key [quantifiers]")
		unless defined $ref;
	croak("Quantifiers must be supplied as a two-element anonymous array")
		unless (ref($ref) eq ref([]) and @$ref == 2);
	
	# Check that indices are integers and percentages are between 0 and 100
	foreach (@$ref) {
		if (/%/) {
			# make sure percentage is at the end:
			croak("Looks like a mal-formed percentage quantifier: [$_]")
				unless (/%$/);
			# Copy the quantifier string and strip out the percentage:
			my $to_check = $_;
			chop $to_check;
			# Make sure it's a number between 0 and 100:
			croak("Percentage quantifier must be a number; I got [$_]")
				unless $to_check =~ /\d/;
			croak("Percentage quantifier must be >= 0; I got [$_]")
				unless 0 <= $to_check;
			croak("Percentage quantifier must be <= 100; I got [$_]")
				unless $to_check <= 100;
		}
		# Check that non-percentage quantifiers are strictly integers:
		elsif ($_ !~ /^-?\d+$/) {
			croak("Non-percentage quantifiers must be integers; I got [$_]");
		}
	}
	
	# Put the quantifiers in self:
	$self->{min_quant} = $ref->[0];
	$self->{max_quant} = $ref->[1];
	
	return $self;
}

=item _prep

Given a set of data, this method calculates the minimum and maximum number of
elements that will match based on the quantifiers stored in C<min_quant> and
C<max_quant>. If it turns out that the minimum size is larger than the maximum
size, this method returns 0 to indicate that this pattern will never match. It
also does not set the min and max sizes in that case. That means that if you
inheret from this method, you should invoke this C<_prep> method; if the return
value is zero, your own C<_prep> method should also be zero, and if the return
value is 1, you should proceed with your own C<_prep> work.

=cut

# Prepare the current quantifiers:
sub _prep {
	my ($self, $data) = @_;
	# Compute and store the numeric values for the min and max quantifiers:
	my $N = Scrooge::data_length($data);
	my ($min_size, $max_size);
	my $min_quant = $self->{min_quant};
	my $max_quant = $self->{max_quant};
	
	if ($min_quant =~ s/%$//) {
		$min_size = int(($N - 1) * ($min_quant / 100.0));
	}
	elsif ($min_quant < 0) {
		$min_size = int($N + $min_quant);
		# Set to a reasonable value if min_quant was too negative:
		$min_size = 0 if $min_size < 0;
	}
	else {
		$min_size = int($min_quant);
		# Stop now if the min size is too large:
		return 0 if $min_size > $N;
	}
	if ($max_quant =~ s/%$//) {
		$max_size = int(($N - 1) * ($max_quant / 100.0));
	}
	elsif ($max_quant < 0) {
		$max_size = int($N + $max_quant);
		# Stop now if the max quantifier was too negative:
		return 0 if $max_size < 0;
	}
	else {
		$max_size = int($max_quant);
		# Set to a reasonable value if max_quant was too large:
		$max_size = $N if $max_size > $N;
	}
	
	# One final sanity check:
	return 0 if ($max_size < $min_size);
	
	# If we're good, store the sizes:
	$self->min_size($min_size);
	$self->max_size($max_size);
	return 1;
}

=item _apply

This very simple method returns the full length as a successful match. It does
not provide any extra match details.

=cut

# apply (the non-overridable method) will store the saved values:
sub _apply {
	my (undef, $left, $right) = @_;
	return $right - $left + 1;
}

=back

=cut

# I don't need to override _stash or _cleanup because they already handle
# the size information.

package Scrooge::Sub;
our @ISA = qw(Scrooge::Quantified);
use Carp;

=head2 Scrooge::Sub

The Scrooge::Sub class is the class that underlies the L</re_sub> pattern
constructor. This is a fairly simple class that inherits from
L</Scrooge::Quantified> and expects to have a C<subref> key supplied in the call
to its constructor. Scrooge::Sub overrides the following Scrooge methods:

=over

=item _init

The initialization method verifies that you did indeed provide a subroutine
under the C<subref> key. If you did not, you will get this error:

 Scrooge::Sub pattern [$name] requires a subroutine reference

or, if your pattern is not named,

 Scrooge::Sub pattern requires a subroutine reference

It also calls the initialization code for C<Scrooge::Quantified> to make sure
that the quantifiers are valid.

=cut

sub _init {
	my $self = shift;
	
	# Check that they actually supplied a subref:
	if (not exists $self->{subref} or ref($self->{subref}) ne ref(sub {})) {
		my $name = $self->get_bracketed_name_string;
		croak("Scrooge::Sub pattern$name requires a subroutine reference")
	}
	
	# Perform the quantifier initialization
	$self->SUPER::_init;
}

=item _apply

Scrooge::Sub's C<_apply> method that evaluates the supplied subroutine at the
left and right offsets of current interest. See the documentation for L</re_sub>
for details about the arguments passed to the subroutine and return values. In
particular, if you return any match details, they will be included in the saved
match details if your pattern is a named pattern (and if it's not a named
pattern, you can still return extra match details though there's no point).

=cut

sub _apply {
	my ($self, $left, $right) = @_;
	# Apply the rule and see what we get:
	my ($consumed, %details) = eval{$self->{subref}->($self->{data}, $left, $right)};
	
	# handle any exceptions:
	unless ($@ eq '') {
		my $name = $self->get_bracketed_name_string;
		die "Subroutine pattern$name died:\n$@";
	}
	
	# Make sure they didn't break any rules:
	if ($consumed > $right - $left + 1) {
		my $name = $self->get_bracketed_name_string;
		die "Subroutine pattern$name consumed more than it was allowed to consume\n";
	}
	
	# Return the result:
	return ($consumed, %details);
}

=back

=cut

package Scrooge::ZWA;
our @ISA = ('Scrooge');
use Carp;

=head2 Scrooge::ZWA

Scrooge::ZWA is a base class for zero-width assertions. It is derived directly
from C<Scrooge>, not C<Scrooge::Quantified>. It provides the means to indicate
positions at which it should match, although you are not required to specify
match B<positions> to use this class.

This class overrides C<min_size> and C<max_size> to always return zero, since
that's what zero-width assertions do. It also overrides C<_prep> and C<_apply>
so that its basic behavior is sensible and useful. During the C<prep> stage,
if there is a C<position> key, it creates a subroutine cached under the key
C<zwa_position_subref> that evaluates the position assertion codified by the
one or two values asssociated with the C<position> key and returns boolean
values indicating matching or failing to match the position.

For a discussion of the strings allowed in positional asertions, see
L</re_zwa_position>.

=over

=item min_size, max_size

Scrooge::ZWA overrides min_size and max_size to both return zero.

=cut

sub min_size { 0 }
sub max_size { 0 }

=item _prep

Scrooge::ZWA provides a C<_prep> method that evaluates the value associated
with the C<position> key. If that value is a scalar then the exact positiion
indicated by that scalar must match. If that value is an
anonymous array with two values, the two values indicate a range of positions
at which the assertion can match. Either way, if there is such a
C<position> key with values as described, the C<_prep> method will create
an anonymous subroutine under the key C<zwa_position_subref> that accepts a
single argument and returns a true or false value indicating whether the
position is matched. If there is no such C<position> key, there will still
be a subroutine under C<zwa_position_subref>, but it will always return a
true value. Thus, if you derive a class from C<Scrooge::ZWA>, running
C<< $self->SUPER::_prep >> will ensure that C<< $self->{zwa_position_subref} >>
is a subroutine that will give you a meaningful evaluation for any given
(left) offset.

=cut

# Prepares the zero-width assertion; parses the position strings and constructs
# an anonymous subroutine that can be called against the current left/right
# position.
sub _prep {
	my $self = shift;
	
	# Create a position assertion that always matches if no position was
	# specified.
	if (not exists $self->{position}) {
		$self->{zwa_position_subref} = sub { 1 };
		return 1;
	}
	
	my $position = $self->{position};
	
	# Check if they specified an exact position
	if (ref($position) eq ref('scalar')) {
		my $match_offset = parse_position($self->{data}, $position);
		
		# Fail the prep if the position cannot match
		return 0 if $match_offset < 0
			or $match_offset > Scrooge::data_length($self->{data});
		
		# Set the match function:
		$self->{zwa_position_subref} = sub {
			return $_[0] == $match_offset;
		};
		return 1;
	}
	# Check if they specified a start and finish position
	if (ref($position) eq ref([])) {
		my ($left_string, $right_string) = @$position;
		
		# Parse the left and right offsets
		my $left_offset = parse_position($self->{data}, $left_string);
		my $right_offset = parse_position($self->{data}, $right_string);
		
		# If the left offset is to the right of the right offset, it can never
		# match so return a value of zero for the prep
		return 0 if $left_offset > $right_offset;
		
		# Otherwise, set up the position match function
		$self->{zwa_position_subref} = sub {
			return $left_offset <= $_[0] and $_[0] <= $right_offset;
		};
		return 1;
	}
	
	# They didn't specify anything, so match anywhere
	$self->{zwa_position_subref} = sub { 1 };
	return 1;
}

=item _apply

The default C<_apply> for Scrooge::ZWA simply applies the subroutine under
C<< $self->{zwa_position_subref} >>, which asserts the positional request
codified under the key C<position>. If there is no such key/value pair,
then any position matches.

=cut

sub _apply {
	my ($self, $left, $right) = @_;
	return '0 but true' if $self->{zwa_position_subref}->($left);
	return 0;
}

=back

Scrooge::ZWA also provides a useful utility for parsing positions:

=over

=item parse_position

C<Scrooge::ZWA::parse_position> takes a data container and a position string
and evaluates the position. The allowed strings are documented under
L</re_zwa_position>; the data container must be something that 
L</Scroge::data_length> knows how to handle.

=cut

# Parses a position string and return an offset for a given piece of data.
sub parse_position{
        my ($data, $position_string) = @_;
        
        # Get the max index in a cross-container form
        my $max_index = Scrooge::data_length($data);
        my $pct = $max_index/100;
        
        my $original_position_string = $position_string;
        
        # Keep track of truncation
        my $truncate_extreme = 0;
        $truncate_extreme = 1 if $position_string =~ s/^\[(.*)\]/$1/s;
        
        # Replace percentages with evaluatable expressions
        $position_string =~ s/(\d)\s*\%/$1 * \$pct/;
        
        # Evaluate the string
        my $position = eval($position_string);
        croak("parse_position had trouble with position_string $original_position_string")
                if $@ ne '';
        
        # handle negative offsets
        if ($position < 0) {
        	no warnings 'numeric';
        	$position += $max_index if $position == $position_string;
        }
        
        # Handle truncation
        $position = 0 if $position < 0 and $truncate_extreme;
        $position = $max_index if $position > $max_index and $truncate_extreme;
        
        # Round the result if it's not an integer
        return int($position + 0.5) if $position != int($position);
        # otherwise just return the position
        return $position;
}

=back

=cut

package Scrooge::ZWA::Sub;
our @ISA = ('Scrooge::ZWA');
use Carp;

=head2 Scrooge::ZWA::Sub

As Scrooge::Sub is to Scrooge::Quantified, so Scrooge::ZWA::Sub is to
Scrooge::ZWA. This class provides a means for overriding the C<_apply>
method of zero-width assertions by allowing you to provide an anonymous
subroutine reference that will be evaluated to determine if the zero-width
assertion should hold at the given position. It expects the subroutine to be
associated with the C<subref> key.

This class overrides the following methods:

=over

=item _init

The C<_init> method of Scrooge::ZWA::Sub ensures that you provided a
subroutine associated with the C<subref> key, and it calls Scrooge::ZWA::_init
as well, to handle the position key (if any).

=cut

sub _init {
	my $self = shift;
	
	# Verify the subref
	croak("Scrooge::ZWA::Sub requires a subroutine reference associated with key 'subref'")
		unless exists $self->{subref} and ref($self->{subref}) eq ref(sub{});
	
	$self->SUPER::_init;
}

=item _apply

The C<_apply> method of Scrooge::ZWA::Sub proceeds in two stages. First it
evaluates the positional subroutine, returning false if the position does
not match the position spec. Recall that the position subroutine will return
a true value if there was no position spec. At any rate, if the position
subroutine returns true, C<_apply> evaluates the subroutine under the 
C<subref> key, passing the routine C<$data, $left, $right> (though C<$right>
will always equal C<$left - 1>).

The subroutine associated with C<subref> must return a value that evaluates
to zero in numeric context, either the string C<'0 but true'> for a true value
or the numeric value 0. It can also return details as key/value pairs upon a
successful match.

=cut

sub _apply {
	my ($self, $left, $right) = @_;
	unless ($right < $left) {
		my $name = $self->get_bracketed_name_string;
		croak("Internal error in calling re_zwa pattern$name: $right is not "
			. "less that $left");
	}
	
	# Make sure the position matches the specification (and if they didn't
	# indicate a position, it will always match)
	return 0 unless $self->{zwa_position_subref}->($left);
	
	# Evaluate their subroutine:
	my ($consumed, %details)
		= eval{$self->{subref}->($self->{data}, $left, $right)};
	
	# Handle any exceptions
	if ($@ ne '') {
		my $name = $self->get_bracketed_name_string;
		die "re_zwa pattern$name died:\n$@\n";
	}
	
	# Make sure they only consumed zero elements:
	unless ($consumed == 0) {
		my $name = $self->get_bracketed_name_string;
		die("Zero-width assertion$name did not consume zero elements\n");
	}
	
	# Return the result:
	return ($consumed, %details);
}

=back

=cut

package Scrooge::Grouped;
our @ISA = qw(Scrooge);
use Carp;

=head2 Scrooge::Grouped

Scrooge::Grouped is an abstract base class for grouped patterns, patterns
whose primary purpose is to take a collection of patterns and apply them all
to a set of data in one way or another. The canonical grouped patters are
L</re_or>, L</re_and>, and L</re_seq>.

This class provides quite a bit of functionality shared between all grouping
classes. The big challenge for grouped patterns is ensuring that all stages
of the pattern process touch each pattern at the right time. This includes
the nitty-gritty of things like storing matches, unstoring (failed) matches,
stashing and unstashing values, and other things. This base class exists so
that you can (mostly) ignore these details.

Scrooge::Grouped is derived directly from Scrooge and provides methods for
the basic methods of C<_init>, C<_prep>, and C<_to_stash>, in addition to
some of the lower-level methods. It also utilizes many new group-specific
methods that only make sense in the context of gouped patterns, and which
can be overridden in derived classes. It is an abstract base class, however,
and derived classes must supply their own C<_apply> method.

Scrooge::Grouped checks that all of its patterns are derived from Scrooge at
construction time, so you canot create recursive patterns with code like this:

 my $recursive;
 $recursive = re_seq($something_else, $recursive);

This is considered to be a Good Thing (because getting the internals right
is Really Hard). However, it is possible to create recursive patterns by a
different means by using L</re_sub>.

The methods that Scrooge::Grouped overrides include:

=over

=item _init

This method provides basic verification of the input. In particular, it
verifies that the there is a C<patterns> key that holds an array of
patterns which are themselves derived from C<Scrooge>. It also adds all
named patterns to is collection of names and ensures that there are no name
conflicts between two unrelated patterns.

This method will croak for one of three reasons. If you do not provide a
pattern key or if the associated value is not an anonymous array, you will
get the error

 Grouped patterns must supply a key [patterns] with an array of patterns

If you supply an empty array, you will get the error 

 You must give me at least one pattern in your group

and if any of the elements in that array are not patterns, you will get this
error:

 Invalid pattern

=cut

sub _init {
	my $self = shift;
	croak("Grouped patterns must supply a key [patterns] with an array of patterns")
		unless exists $self->{patterns} and ref($self->{patterns}) eq ref([]);
	
	croak("You must give me at least one pattern in your group")
		unless @{$self->{patterns}} > 0;
	
	# Create the list of names, starting with self's name. Adding self
	# simplifies the logic later.
	$self->{names} = {};
	$self->{names}->{$self->{name}} = $self if defined $self->{name};
	
	# Check each of the child patterns and add their names:
	foreach (@{$self->{patterns}}) {
		croak("Invalid pattern") unless eval {$_->isa('Scrooge')};
		$_->add_name_to($self->{names});
	}
	
	return $self;
}

=item add_name_to ($hashref)

This method is called by grouping methods on their enclosed patterns during
the initialization stage. If a grouping pattern is a child of a larger
grouping pattern, it needs to ensure that both its own name and its chilren's
names are added to the given hash, hence this overload.

=cut

# This is only called by patterns that *hold* this one, in the process of
# building their own name tables. Add this and all children to the hashref.
# Structures like ABA should pass this, but recursive structures will go
# into deep recursion.
# XXX recursive check this
sub add_name_to {
	my ($self, $hashref) = @_;
	# Go through each named value in this group's collection of names:
	while( my ($name, $ref) = each %{$self->{names}}) {
		croak("Found multiple patterns named $name")
			if defined $hashref->{$name} and $hashref->{$name} != $ref;
		
		$hashref->{$name} = $ref;
	}
}

=item _to_stash

In addition to the base class items that need to be stashed, this method
indicates that the keys C<patterns_to_apply> and C<positive_matches> are to
be stashed and unstashed.

=cut

# Some state information that will need to be stashed:
sub _to_stash {
	my $self = shift;
	return qw(patterns_to_apply positive_matches), $self->SUPER::_to_stash;
}

=item _prep

The C<_prep> method calls C<prep> on all the children patterns (via the
C<prep_all> method). The patterns that succeeded are associated with the key
C<patterns_to_apply> and success is determined by the result of the
C<_prep_success> method. The result of that last method will depend on the
sort of grouping pattern: 'or' patterns will consider it a successful prep
if any of the patterns were successful, but 'and' and 'sequence' patterns
will only be happy if all the patterns had successful preps. Of course, the
prep could still fail if the accumulated minimum size is larger than the
data's length. Otherwise, this method returns true.

=cut

# _prep will call _prep on all its children and keep track of those that
# return true values. Success or failure is based upon the inherited method
# _prep_success.
sub _prep {
	my ($self, $data) = @_;
	
	my @succeeded = $self->prep_all($data);
	
	# Store the patterns to apply. If _prep_success returns zero, we do not
	# need to call cleanup: that will be called by our parent:
	$self->{patterns_to_apply} = \@succeeded;
	return 0 unless $self->_prep_success;
	
	# Cache the minimum and maximum number of elements to match:
	$self->_minmax;
	my $data_size = Scrooge::data_length($data);
	$self->max_size($data_size) if $self->max_size > $data_size;
	# Check those values for sanity:
	if ($self->max_size < $self->min_size or $self->min_size > $data_size) {
		return 0;
	}

	# If we're here, then all went well, so return as much:
	return 1;
}

=item _cleanup

The C<_cleanup> method is responsible for calling C<_cleanup> on B<all> the
patterns. The patterns can croak in their C<_cleanup> stage, if they think
that's a good idea: all such deaths will be captured and stored until all
patterns have had a chance to C<_cleanup>, at which point they will be
rethrown in agregate.

=cut

sub _cleanup {
	my $self = shift;
	# Call the cleanup method for *all* child patterns:
	my @errors;
	foreach (@{$self->{patterns}}) {
		eval {$_->cleanup};
		push @errors, $@ if $@ ne '';
	}
	
	# Rethrow if we caught any exceptions:
	if (@errors == 1) {
		die(@errors);
	}
	elsif (@errors > 1) {
		die(join(('='x20) . "\n", 'Multiple Errors', @errors));
	}
}

=item clear_stored_match

This calls the C<clear_stored_match> method on all the children that
reported successful matches, as well as this grouping pattern.

=cut

# Clear stored match assumes that all the patterns matched, so this will
# need to be overridden for re_or:
sub clear_stored_match {
	my $self = shift;
	# Call the parent's method:
	$self->SUPER::clear_stored_match;
	
	# Call all the positively matched patterns' clear function:
	foreach my $pattern (@{$self->{positive_matches}}) {
		$pattern->clear_stored_match;
	}
	
	# Always return zero:
	return 0;
}

=item is_prepping, is_applying, is_cleaning

Each of these methods ensure that the base Scrooge method is called on the
current Grouping pattern and that the C<is_I<method>>s are called on all of
the children patterns. Note that these methods are called on B<all> the
patterns, whether or not they reported a successful C<_prep>.

=cut

# State functions need to be called on all children.
sub is_prepping {
	my $self = shift;
	$self->SUPER::is_prepping;
	foreach my $pattern (@{$self->{patterns}}) {
		$pattern->is_prepping;
	}
}

sub is_applying {
	my $self = shift;
	$self->SUPER::is_applying;
	foreach my $pattern (@{$self->{patterns}}) {
		$pattern->is_applying;
	}
}

# As with is_prepping, do *not* set the state since cleaning's short-
# circuiting depends on this being clear:
sub is_cleaning {
	my $self = shift;
	$self->SUPER::is_cleaning;
	foreach my $pattern (@{$self->{patterns}}) {
		$pattern->is_cleaning;
	}
}

=item get_details_for

This method overloads the base Scrooge method to check if this pattern or 
any children patterns have the requested name and returning the match
details for that pattern. (The base class just checks if the this pattern
has the requested name; it has no notion of children and, thus, no notion
of checking for them.)

The return values in scalar and list context are the same as for the base
L</get_details_for>.

=cut

sub get_details_for {
	my ($self, $name) = @_;
	# This is a user-level function. Croak if the name does not exist.
	croak("Unknown pattern name $name") unless exists $self->{names}->{$name};
	
	# Propogate the callin context:
	return ($self->{names}->{$name}->get_details) if wantarray;
	return $self->{names}->{$name}->get_details;
}

=back

In addition, Scrooge::Grouped provides many new overridable methods,
including:

=over

=item prep_all

The C<prep_all> method of Scrooge::Grouped calls the C<prep> method on each
sub-pattern, tracking the success or failure, as well as any exceptions. Even
if one of the pattern throws an exception, C<prep_all> continues C<prep>ing
the remainder of the patterns because they cannot have their C<_cleanup>
methods called if they have not already been C<prep>ed.

If there were no exceptions, C<prep_all> returns a list of patterns whose
C<_prep> methods returned true values. Even a successful C<prep> does not
guarantee that the pattern will be returned as successful: if the
successfully prepped pattern has a minimum size that consumes more data than
is available, it's a failed prep overall and cannot lead to a successful
match.

=cut

sub prep_all {
	my ($self, $data) = @_;
	
	# Call the prep function for each of them, keeping track of all those
	# that succeed. Notice that I capture errors and continue because every
	# single pattern needs to run its prep method in order for it to be 
	# safe for it to call its cleanup method.
	my @succeeded;
	my @errors;
	foreach (@{$self->{patterns}}) {
		my $successful_prep = eval { $_->prep($data) };
		push @errors, $@ if $@ ne '';
		if ($successful_prep) {
			# Make sure the min size is not too large:
			push (@succeeded, $_)
				unless $_->min_size > Scrooge::data_length($data);
		}
	}
	
	# Rethrow if we caught any exceptions:
	if (@errors == 1) {
		die(@errors);
	}
	elsif (@errors > 1) {
		die(join(('='x20) . "\n", 'Multiple Errors', @errors));
	}
	
	return @succeeded;
}

=item _prep_success

The C<_prep_success> method is an overridable method that is supposed to
analyze the contents of the C<patterns> and C<patterns_to_apply> keys to
determine if the the group's prep was successful. 'or' patterns will be happy
if there is at least one pattern to apply, but 'and' and 'seq' patterns will
want all of their patterns to have succeeded. The base-class behavior follows
the latter case and returns false unless there are as many patterns to apply
as their are patterns in the group.

=cut

# The default success happens when we plan to apply *all* the patterns
sub _prep_success {
	my $self = shift;
	return @{$self->{patterns}} == @{$self->{patterns_to_apply}};
}

=item push_match

Successful matches are tracked with a call to C<push_match>, which stores a
reference to the pattern in the array associated with C<positive_matches>,
and invokes the C<store_match> method on the pattern. This method expects
two arguments: the pattern object and a reference to a hash of match details.

Because the same grouping pattern can appear multiple times as part of a 
larger pattern, and because all such appearances share the same match stac,
it is critical that any and all patterns added with C<push_match> be tracked,
somehow, so that if something fails and they must be removed, corresponding
calls to C<pop_match> only pop off the matches associated with the matches
at the current appearance, and not with previous appearances of the pattern.

=cut

sub push_match {
	croak('Scrooge::Grouped::push_match is a method that expects two arguments')
		unless @_ == 3;
	my ($self, $pattern, $details) = @_;
	push @{$self->{positive_matches}}, $pattern;
	$pattern->store_match($details);
}

=item pop_match

The C<pop_match> method removes the most recent addition to the
C<positive_matches> stack and calls its C<clear_stored_match> method. This
only marks a bad match on a single pattern, not all the patterns on the
stack of C<positive_matches>.

=cut

# This should only be called when we know that something is on the
# positive_matches stack. recursive check this XXX
sub pop_match {
	my $self = shift;
	$self->{positive_matches}->[-1]->clear_stored_match;
	pop @{$self->{positive_matches}};
}

=back

Finally, this class has a couple of requirements for derived classes.
Classes that inherit from Scrooge::Grouped must implement these methods:

=over

=item _minmax

Scrooge::Grouped calls the method C<_minmax> during the C<prep> stage. This
method is supposed to calculate the grouping pattern's minimum and maximum
lengths and store them using the class setters
C<< $self->min_size($new_min) >> and C<< $self->max_size($new_max) >>. The
minimum match size for an Or group will be very different from the minimum
match size for a Sequence group, for example.

=item _apply

Scrooge::Grouped does not provide an C<_apply> method, so derived classes
must provide one of their own.

=back

=cut

package Scrooge::Or;
our @ISA = qw(Scrooge::Grouped);
use Carp;

=head2 Scrooge::Or

This is the class that provides the functionality behind L</re_or>. This
class defines a grouping pattern that looks for a successful match on any
of its patterns, consuming as many elements as the successfully matched
child pattern.

Scrooge::Or does not need to provide any new methods and simply overrides
methods from the parent classes. The overrides include 

=over

=item _minmax

For Or groups, the minimum possible match size is the smallest minimum
reported by all the children, and thel maximum possible match size is the
largest maximum reported by all the children.

=cut

# Called by the _prep method; sets the internal minimum and maximum match
# sizes.
sub _minmax {
	my $self = shift;
	my ($full_min, $full_max);
	
	# Compute the min as the least minimum, and max as the greatest maximum:
	foreach my $pattern (@{$self->{patterns_to_apply}}) {
		my $min = $pattern->min_size;
		my $max = $pattern->max_size;
		$full_min = $min if not defined $full_min or $full_min > $min;
		$full_max = $max if not defined $full_max or $full_max < $max;
	}
	$self->min_size($full_min);
	$self->max_size($full_max);
}

=item _prep_success

Or groups consider a C<prep> to be successful if any one of is children
succeeds, which differs from the base class implementation in which all the
children are expected to succeed.

=cut

# Must override the default _prep_success method. If we have *any* patterns
# that will run, that is considered a success.
sub _prep_success {
	return @{$_[0]->{patterns_to_apply}} > 0;
}

=item _apply

The C<_apply> method of Scrooge::Or takes all the patterns that returned a
successful C<prep> and tries to match each of them in turn. Order matters in
so far as the successful match is the first match in the list that returns a
successful match. A pattern is tried on the full range of right offsets
before moving to the next pattern.

=cut

sub _apply {
	my ($self, $left, $right) = @_;
	my @patterns = @{$self->{patterns_to_apply}};
	my $max_size = $right - $left + 1;
	my $min_r = $left + $self->min_size - 1;
	my $i = 0;
	PATTERN: for (my $i = 0; $i < @patterns; $i++) {
		my $pattern = $patterns[$i];
		
		# skip if it wants too many:
		next if $pattern->min_size > $max_size;
		
		# Determine the minimum allowed right offset
		my $min_r = $left + $pattern->min_size - 1;
		
		# Start from the maximum allowed right offset and work our way down:
		my $r = $left + $pattern->max_size - 1;
		$r = $right if $r > $right;
		
		RIGHT_OFFSET: while($r >= $min_r) {
			# Apply the pattern:
			my ($consumed, %details) = eval{$pattern->_apply($left, $r)};
			
			# Check for exceptions:
			if ($@ ne '') {
				my $name = $self->get_bracketed_name_string;
				my $child_name = $pattern->get_bracketed_name_string;
				die "In re_or pattern$name, ${i}th pattern$child_name failed:\n$@"; 
			}
			
			# Make sure that the pattern didn't consume more than it was supposed
			# to consume:
			if ($consumed > $r - $left + 1) {
				my $name = $self->get_bracketed_name_string;
				my $child_name = $pattern->get_bracketed_name_string;
				die "In re_or pattern$name, ${i}th pattern$child_name consumed $consumed\n"
					. "but it was only allowed to consume " . ($r - $left + 1) . "\n"; 
			}
			
			# Check for a negative return value, which means 'try again at a
			# shorter length'
			if ($consumed < 0) {
				$r += $consumed;
				redo RIGHT_OFFSET;
			}
			
			# Save the results and return if we have a good match:
			if ($consumed) {
				$self->push_match($pattern => {left =>$left, %details
										, right => $left + $consumed - 1});
				return $consumed;
			}
			
			# At this point, the only option remaining is that the pattern
			# returned zero, which means the match will fail at this value
			# of left, so move to the next pattern:
			next PATTERN;
		}
	}
	return 0;
}

=item clear_stored_match

Scrooge::Or only stores a single matched pattern at a time, so it only needs
to clear the last match if its parent tells it to clear its stored match.

=cut

# This only needs to clear out the current matching pattern:
# recursive check this
sub clear_stored_match {
	my $self = shift;
	# Call the Scrooge's method:
	Scrooge::clear_stored_match($self);
	
	# Only pop off the latest match:
	$self->pop_match;
	
	# Always return zero:
	return 0;
}

=back

=cut

package Scrooge::And;
our @ISA = qw(Scrooge::Grouped);
use Carp;

=head2 Scrooge::And

This class provides the functionality for matching all of its children
patterns at the exact same left and right offsets and underlies C</re_and>.
Most of the functionality provided by Scrooge::Grouped is sufficient, but
this class overrides two methods:

=over

=item _minmax

The minimum and maximum sizes reported by Scrooge::And must correspond with
the most restricted possible combination of options. If one child pattern
requires at least five elements and the next pattern requires at least ten
elements, the pattern can only match at least ten elements. Similarly, if
the one pattern can match no more than 20 elements and another can match no
more than 30, the two can only match at most 20 elements.

=cut

# Called by the _prep method; stores minimum and maximum match sizes in an
# internal cache:
sub _minmax {
	my $self = shift;
	my ($full_min, $full_max);
	
	# Compute the min as the greatest minimum, and max as the least maximum:
	foreach my $pattern (@{$self->{patterns_to_apply}}) {
		my $min = $pattern->min_size;
		my $max = $pattern->max_size;
		$full_min = $min if not defined $full_min or $full_min < $min;
		$full_max = $max if not defined $full_max or $full_max > $max;
	}
	$self->min_size($full_min);
	$self->max_size($full_max);
}

=item _apply

working here

=cut

# Return false if any of them fail or if they disagree on the matched length
sub _apply {
	my ($self, $left, $right) = @_;
	my $consumed_length = $right - $left + 1;
	my @to_store;
	my @patterns = @{$self->{patterns_to_apply}};
	for (my $i = 0; $i < @patterns; $i++) {
		my ($consumed, %details) = eval{$patterns[$i]->_apply($left, $right)};
		
		# Croak problems if found:
		if($@ ne '') {
			my $name = $self->get_bracketed_name_string;
			my $child_name = $patterns[$i]->get_bracketed_name_string;
			# Clear the stored matches before dying, just in case:
			$self->pop_match for (1..$i);
			# Make sure i starts counting from 1 in death note:
			$i++;
			die "In re_and pattern$name, ${i}th pattern$child_name failed:\n$@"; 
		}
		
		# Return failure immediately:
		if (not $consumed) {
			# Clear the stored matches before failing:
			$self->pop_match for (1..$i);
			return 0;
		}
		
		# Croak if the pattern consumed more than it was given:
		if ($consumed > $consumed_length) {
			my $name = $self->get_bracketed_name_string;
			my $child_name = $patterns[$i]->get_bracketed_name_string;
			# Clear the stored matches before dying, just in case:
			$self->pop_match for (1..$i);
			# Make sure i starts counting from 1 in death note:
			$i++;
			die "In re_and pattern$name, ${i}th pattern$child_name consumed $consumed\n"
				. "but it was only allowed to consume $consumed_length\n";
		}
		
		# If it didn't fail, see if we need to adjust the goal posts:
		if ($consumed < $consumed_length) {
			# Negative consumption means "adjust backwards":
			$consumed_length += $consumed if $consumed < 0;
			$consumed_length = $consumed if $consumed >= 0;
			
			# We're either about to quit or about to start over, so clear
			# the stored matches:
			$self->pop_match for (1..$i);
			
			# Fail if the new length would be too small:
			return 0 if $consumed_length < $self->min_size;
			
			# Adjust the right offset and start over:
			$right = $consumed_length + $left - 1;
			$i = 0;
			redo;
		}
		
		# Otherwise, we have a successful match, so add it:
		$self->push_match($patterns[$i], {left => $left, %details
							, right => $consumed_length + $left - 1});
		
	}
	
	# If we've reached here, we have a positive match!
	return $consumed_length if $consumed_length > 0;
	return '0 but true';
}

=back

=cut

package Scrooge::Sequence;
our @ISA = qw(Scrooge::Grouped);
use Carp;

# make sure that temp_matches is stashed:
sub _to_stash {
	return 'temp_matches', $_[0]->SUPER::_to_stash;
}

sub _init {
	my $self = shift;
	$self->SUPER::_init();
	$self->{temp_matches} = {};
}

=pod

working here - problems with recursion

NOTE: UPON FURTHER REFLECTION, I DON'T THINK THAT RECURSION IS EVEN POSSIBLE.
THAT IS, THE CONSTRUCTION OF THE RECURSION WITH THE EXAMPLE GIVEN BELOW
WILL CROAK DURING THE re_seq's INITIALIZATION. THE REASON IS THAT 
C<$recursive_seq> IS NOT DEFINED ON THE RIGHT SIDE OF THE ASSIGNMENT, AND
THEREFORE WILL CROAK WHEN Scrooge::Grouped CHECKS THAT ALL ITS ARGUMENTS
ARE DERIVED FROM Scrooge.

ULTIMATELY, RECURSION CAN BE HANDLED BY CREATING AN re_sub THAT ITSELF
INVOKES A PATTERN. IF THE PATTERN MATCHES, IT CAN RETURN THE MATCH RESULTS
IN THE MATCH DETAILS, LEADING TO A NESTED HASH WITH MATCH RESULTS.

Consider this recursive pattern:

  $recursive_seq = re_seq(A, $recursive_seq);

This won't pass add_name_to if either A or the sequence is named, and
if neither are named, it will recurse infinitely and never return. Now,
this problem is better solved with a repetition, but I bet a recursive
sequence pattern could be useful in some context, somewhere. Also, it
would fall into a recursive loop figuring out the max or min lengths. :-(

However, consider this pattern:

 my ($seq_pattern, $and_pattern);
 $seq_pattern = re_seq(A, $and_pattern);
 $and_pattern = re_and(B, $seq_pattern);
 
 # which is equivalent to 
 $seq_pattern = re_seq(A, re_and(B, $seq_pattern));

To the best of my knowledge, this sequence can never terminate successfully.
On the other hand, this one can terminate successfully:

 $seq_pattern = re_seq(A, re_or(B, $seq_pattern));

but that is equivalent to the following repetition pattern:

 $pattern = re_seq( REPEAT(A), B);

However, this pattern cannot be written like that:

 $pattern = re_seq(A re_or(B, $pattern), A);

That finds nested numerical signatures, much like the followin quasi-string
pattern:

 $pattern = re_seq(
     /\(/,          # opening paren
     /[^()]*/,      # anything which is not paretheses
     REPEAT([0,1],  # zero or one
         $pattern),   #     nested parentheses
     /[^()]*/,      # anything which is not paretheses
     /\)/           # closing paren
 );

So, by allowing for nested patterns, I allow for the possibility of recursive
descent parsing, which is not allowed under normal regexes. However, the
current engine does a poor job of this becuase it's not possible to look up
the 'left paren' in this example. For example, if you matched any sort of
nested bracketed expression, you couldn't check the left-hand bracket to
make sure the closing bracket matched.

This is unfortunate. At the moment, sequential matches only store the
results when it's clear that we have a successful match, which I do to
minimize excessive storage and deletion. In order to allow for something
like this (which I would like to be able to do), I would need to store the
state of the match immediately, and I'd need to make it retrievable during
the execution of the later rules.

=cut	

sub _apply {
	my ($self, $left, $right) = @_;
	return $self->seq_apply($left, $right, @{$self->{patterns_to_apply}});
}

sub seq_apply {
	my ($self, $left, $right, @patterns) = @_;
	my $pattern = shift @patterns;
	my $data = $self->{data};
	
	# Handle edge case of this being the only pattern:
	if (@patterns == 0) {
		# Make sure we don't send any more or any less than the pattern said
		# it was willing to handle:
		my $size = $right - $left + 1;
		return 0 if $size < $pattern->min_size;
		
		# Adjust the right edge if the size is too large:
		$size = $pattern->max_size if $size > $pattern->max_size;
		$right = $left + $size - 1;
		
		my ($consumed, %details) = eval{$pattern->_apply($left, $right)};
		
		# If the pattern croaked, emit a death:
		if ($@ ne '') {
			my $i = scalar @{$self->{patterns_to_apply}};
			my $name = $self->get_bracketed_name_string;
			my $child_name = $pattern->get_bracketed_name_string;
			die "In re_seq pattern$name, ${i}th pattern$child_name failed:\n$@"; 
		}
		
		# Croak if the pattern consumed more than it was given:
		if ($consumed > $size) {
			my $name = $self->get_bracketed_name_string;
			my $child_name = $pattern->get_bracketed_name_string;
			# Make sure i starts counting from 1 in death note:
			my $i = scalar @{$self->{patterns_to_apply}};
			die "In re_seq pattern$name, ${i}th pattern$child_name consumed $consumed\n"
				. "but it was only allowed to consume $size\n";
		}
		
		# Save the match if the match succeeded (i.e. '0 but true', or a
		# positive number):
		$self->push_match($pattern, {left => $left, %details,
				right => $left + $consumed - 1})
			if $consumed and $consumed >= 0;
		
		return $consumed;
	}
	
	# Determine the largest possible size based on the requirements of the
	# remaining patterns:
	my $max_consumable = $right - $left + 1;
	$max_consumable -= $_->min_size foreach (@patterns);
	
	# Fail if the maximum consumable size is smaller than this pattern's
	# minimum requirement. working here: this condition may never occurr:
	my $min_size = $pattern->min_size;
	return 0 if $max_consumable < $min_size;

	# Set up for the loop:
	my $max_offset = $max_consumable - 1 + $left;
	my $min_offset = $min_size - 1 + $left;
	my ($left_consumed, $right_consumed) = (0, 0);
	my $full_size = $right - $left + 1;
	my %details;
	
	# Start at the maximum possible size:
	
	LEFT_SIZE: for (my $size = $max_consumable; $size >= $min_size; $size--) {
		# Apply this pattern to this length:
		($left_consumed, %details) = eval{$pattern->_apply($left, $left + $size - 1)};
		# Croak immediately if we encountered a problem:
		if ($@ ne '') {
			my $i = scalar @{$self->{patterns_to_apply}} - scalar(@patterns);
			my $name = $self->get_bracketed_name_string;
			my $child_name = $pattern->get_bracketed_name_string;
			die "In re_seq pattern$name, ${i}th pattern$child_name failed:\n$@"; 
		}
		
		# Fail immediately if we get a numeric zero:
		return 0 unless $left_consumed;
		
		# Croak if the pattern consumed more than it was given:
		if ($left_consumed > $size) {
			my $name = $self->get_bracketed_name_string;
			my $child_name = $pattern->get_bracketed_name_string;
			# Make sure i starts counting from 1 in death note:
			my $i = scalar @{$self->{patterns_to_apply}} - scalar(@patterns);
			die "In re_seq pattern$name, ${i}th pattern$child_name consumed $left_consumed\n"
				. "but it was only allowed to consume $size\n";
		}
		
		# If we got a negative number, update the size and try again:
		if ($left_consumed < 0) {
			# Check that the new size is valid:
			$size += $left_consumed;
			return 0 if $size < $min_size;
			# Try again at the new size:
			redo SIZE;
		}
		
		# Positive return values can be less than $size, but we should
		# update $size to compensate:
		$size = $left_consumed;
		
		# If we are here, we know that the current pattern matched starting at
		# left with a size of $size. Store that and then make sure that the
		# remaining patterns match:
		$self->push_match($pattern, {left => $left, %details,
				right => $left + $size - 1});
		
		$right_consumed = 0;
		my $curr_right = $right;
		eval {
			do {
				# Shrink the current right edge:
				$curr_right += $right_consumed;
				# Try the pattern:
				$right_consumed = $self->seq_apply($left + $size, $curr_right, @patterns);
			} while ($right_consumed < 0);
		};
		
		# Rethrow any problems after cleaning up the match stack:
		if ($@ ne '') {
			$self->pop_match;
			die $@;
		}
		
		# At this point, we know that the right pattern either matched at the
		# current value of $curr_right with a width of $right_consumed, or
		# that it failed. If it failed, clear the left pattern's match and
		# try again at a shorter size:
		if (!$right_consumed) {
			$self->pop_match;
			next LEFT_SIZE;
		}
		
		# If we are here, then it succeeded and we have our return values.
		# Be sure to return "0 but true" if that was what was returned:
		return $left_consumed if $left_consumed + $right_consumed == 0;
		return $left_consumed + $right_consumed;
	}
	
	# We can only be here if the combined patterns failed to match:
	return 0;
}

# Called by the _prep method, sets the internal minimum and maximum sizes:
# recursive check this
sub _minmax {
	my $self = shift;
	my ($full_min, $full_max) = (0, 0);
	
	# Compute the min and max as the sum of the mins and maxes
	foreach my $pattern (@{$self->{patterns_to_apply}}) {
		$full_min += $pattern->min_size;
		$full_max += $pattern->max_size;
	}
	$self->min_size($full_min);
	$self->max_size($full_max);
}

# Role for situations involving more than one data set.
package Scrooge::Role::Subdata;
use Carp;

=head2 Scrooge::Role::Subdata

working here - doc more

Current limitation: all pattern objects *must* be distinct, or must be run
on the same data. The pattern will cache the first set of data that it gets
prepped with and will ignore any other prepped data sets. XXX

=cut

# Should only need to override _prep_all
sub prep_all {
	my ($self, $data) = @_;
	
	# Call the prep function for each of them, keeping track of all those
	# that succeed. Notice that I capture errors and continue because every
	# single pattern needs to run its prep method in order for it to be 
	# safe for it to call its cleanup method.
	my @succeeded;
	my @patterns = @{ $self->{ patterns }};
	my @subset_names = @{ $self->{ subset_names }};
	my @errors;
	for my $i (0..$#patterns) {
		if( not exists $data-> { $subset_names[$i] }) {
			push @errors, "Subset name $subset_names[$i] not found";
		}
		my $successful_prep = eval { $patterns[$i]->prep($data-> { $subset_names[$i] }) };
		push @errors, $@ if $@ ne '';
		if ($successful_prep) {
			# Make sure the min size is not too large:
			push (@succeeded, $patterns[$i])
				unless $patterns[$i]->min_size > Scrooge::data_length($data);
		}
	}
	
	# Rethrow if we caught any exceptions:
	if (@errors == 1) {
		die(@errors);
	}
	elsif (@errors > 1) {
		die(join(('='x20) . "\n", 'Multiple Errors', @errors));
	}
	
	return @succeeded;
}

sub _verify{
	my $self = shift;
	# Make sure user supplied subset_names
	croak("Subset patterns must supply subset_names")
		unless defined $self-> { subset_names };
	# number of subset_names == number of patterns
	croak("Number of subset names must equal the number of patterns")
		unless @{ $self-> { subset_names }} == @{ $self-> { patterns }};
}

package Scrooge::Subdata::Sequence;
our @ISA = qw(Scrooge::Sequence);

*prep_all = \&Scrooge::Role::Subdata::prep_all;

sub _init {
	my $self = shift;
	$self->SUPER::_init;
	Scrooge::Role::Subdata::_verify($self);
}

package Scrooge::Subdata::And;
our @ISA = qw(Scrooge::And);

*prep_all = \&Scrooge::Role::Subdata::prep_all;

sub _init {
	my $self = shift;
	$self->SUPER::_init;
	Scrooge::Role::Subdata::_verify($self);
}

package Scrooge::Subdata::Or;
our @ISA = qw(Scrooge::Or);

*prep_all = \&Scrooge::Role::Subdata::prep_all;

sub _init {
	my $self = shift;
	$self->SUPER::_init;
	Scrooge::Role::Subdata::_verify($self);
}

# THE magic value that indicates this module compiled correctly:
1;

=head1 TODO

These are items that are very important or even critical to getting Scrooge to
operate properly.

=over

=item Testing: Multiple copies of the same pattern, nested calls to pattern

I have implemented a match stack to allow for multiple copies of the same
pattern within a larger pattern. I have also implemented a stashing and
unstashing mechanism to allow for patterns to be called from within other
patterns without breaking the original. This may, or may not, be tested. (This
comment was written a long time ago, and I may have written the tests for this
issue in the interim.)

=item Proper prep, cleanup, and stash handling on croak

I have added lots of code to handle untimely death at various stages of
execution of the pattern engine. I have furthermore added lots
of lines of explanation for nested and grouped patterns so that pin-pointing
the exact pattern is clearer. At this point, I need to ensure that these are
indeed tested.

=back

=head1 SEE ALSO

Interesting article on finding time series that "look like" other time
series:

http://citeseerx.ist.psu.edu/viewdoc/download?doi=10.1.1.133.6186&rep=rep1&type=pdf

For basics on Perl regular expressions, see L<perlretut>. For text parsing,
you should consider L<Regexp::Grammars>, L<Parse::RecDescent>, or the more
recent addition: L<Marpa::XS>.

=head1 AUTHORS

David Mertens C<dcmertens.perl@gmail.com>,
Jeff Giegold C<j.giegold@gmail.com><|MERGE_RESOLUTION|>--- conflicted
+++ resolved
@@ -8,11 +8,7 @@
 our @ISA = qw(Exporter);
 
 our @EXPORT = qw(re_or re_and re_seq re_sub re_any
-<<<<<<< HEAD
-		 re_zwa_position re_zwa_sub
-=======
 		 re_zwa_sub re_zwa_position
->>>>>>> ac1c1cc0
 		 re_anchor_begin re_anchor_end 
 		 re_named_seq re_named_and re_named_or);
 
